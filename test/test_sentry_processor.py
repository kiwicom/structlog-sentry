--- conflicted
+++ resolved
@@ -98,7 +98,6 @@
     assert kwargs["hint"]["exc_info"][0] == ZeroDivisionError
 
 
-<<<<<<< HEAD
 absent = object()
 
 
@@ -121,7 +120,8 @@
         m_capture_event.assert_called_once_with(
             {"level": "warning", "message": "some.event", "logger": logger}, hint=None
         )
-=======
+
+
 def test_sentry_log_leave_exc_info_untouched(mocker):
     """Make sure exc_info remains in event_data at the end of the processor.
 
@@ -141,7 +141,6 @@
         processor(None, None, event_data)
 
     assert "exc_info" in event_data
->>>>>>> 2fcdc295
 
 
 @pytest.mark.parametrize("level", ["debug", "info", "warning"])
